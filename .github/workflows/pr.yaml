--- conflicted
+++ resolved
@@ -67,52 +67,28 @@
   wheel-build-pylibraft:
     needs: checks
     secrets: inherit
-<<<<<<< HEAD
-    uses: rapidsai/shared-action-workflows/.github/workflows/wheels-manylinux-build.yml@branch-23.10
-=======
-    uses: rapidsai/shared-action-workflows/.github/workflows/wheels-build.yaml@branch-23.08
->>>>>>> a66c3a38
+    uses: rapidsai/shared-action-workflows/.github/workflows/wheels-build.yaml@branch-23.10
     with:
       build_type: pull-request
       script: ci/build_wheel_pylibraft.sh
   wheel-tests-pylibraft:
     needs: wheel-build-pylibraft
     secrets: inherit
-<<<<<<< HEAD
-    uses: rapidsai/shared-action-workflows/.github/workflows/wheels-manylinux-test.yml@branch-23.10
-=======
-    uses: rapidsai/shared-action-workflows/.github/workflows/wheels-test.yaml@branch-23.08
->>>>>>> a66c3a38
+    uses: rapidsai/shared-action-workflows/.github/workflows/wheels-test.yaml@branch-23.10
     with:
       build_type: pull-request
       script: ci/test_wheel_pylibraft.sh
   wheel-build-raft-dask:
     needs: wheel-tests-pylibraft
     secrets: inherit
-<<<<<<< HEAD
-    uses: rapidsai/shared-action-workflows/.github/workflows/wheels-manylinux-build.yml@branch-23.10
-=======
-    uses: rapidsai/shared-action-workflows/.github/workflows/wheels-build.yaml@branch-23.08
->>>>>>> a66c3a38
+    uses: rapidsai/shared-action-workflows/.github/workflows/wheels-build.yaml@branch-23.10
     with:
       build_type: pull-request
       script: "ci/build_wheel_raft_dask.sh"
   wheel-tests-raft-dask:
     needs: wheel-build-raft-dask
     secrets: inherit
-<<<<<<< HEAD
-    uses: rapidsai/shared-action-workflows/.github/workflows/wheels-manylinux-test.yml@branch-23.10
+    uses: rapidsai/shared-action-workflows/.github/workflows/wheels-test.yaml@branch-23.10
     with:
       build_type: pull-request
-      package-name: raft_dask
-      # Always want to test against latest dask/distributed.
-      test-before-amd64: "RAPIDS_PY_WHEEL_NAME=pylibraft_${{ '${PIP_CU_VERSION}' }} rapids-download-wheels-from-s3 ./local-pylibraft-dep && pip install --no-deps ./local-pylibraft-dep/pylibraft*.whl && pip install git+https://github.com/dask/dask.git@main git+https://github.com/dask/distributed.git@main git+https://github.com/rapidsai/dask-cuda.git@branch-23.10"
-      test-before-arm64: "RAPIDS_PY_WHEEL_NAME=pylibraft_${{ '${PIP_CU_VERSION}' }} rapids-download-wheels-from-s3 ./local-pylibraft-dep && pip install --no-deps ./local-pylibraft-dep/pylibraft*.whl && pip install git+https://github.com/dask/dask.git@main git+https://github.com/dask/distributed.git@main git+https://github.com/rapidsai/dask-cuda.git@branch-23.10"
-      test-unittest: "python -m pytest ./python/raft-dask/raft_dask/test"
-      test-smoketest: "python ./ci/wheel_smoke_test_raft_dask.py"
-=======
-    uses: rapidsai/shared-action-workflows/.github/workflows/wheels-test.yaml@branch-23.08
-    with:
-      build_type: pull-request
-      script: ci/test_wheel_raft_dask.sh
->>>>>>> a66c3a38
+      script: ci/test_wheel_raft_dask.sh
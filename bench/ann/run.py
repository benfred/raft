#
# Copyright (c) 2023, NVIDIA CORPORATION.
#
# Licensed under the Apache License, Version 2.0 (the "License");
# you may not use this file except in compliance with the License.
# You may obtain a copy of the License at
#
#     http://www.apache.org/licenses/LICENSE-2.0
#
# Unless required by applicable law or agreed to in writing, software
# distributed under the License is distributed on an "AS IS" BASIS,
# WITHOUT WARRANTIES OR CONDITIONS OF ANY KIND, either express or implied.
# See the License for the specific language governing permissions and
# limitations under the License.

import argparse
import json
import os
import subprocess

import yaml

RAFT_HOME = os.getenv("RAFT_HOME")
if RAFT_HOME is None:
    RAFT_HOME = os.path.realpath(os.path.join(__file__, "..", "..", ".."))


def positive_int(input_str: str) -> int:
    try:
        i = int(input_str)
        if i < 1:
            raise ValueError
    except ValueError:
        raise argparse.ArgumentTypeError(f"{input_str} is not a positive integer")

    return i

def validate_algorithm(algos_conf, algo):
    algos_conf_keys = set(algos_conf.keys())
    return algo in algos_conf_keys and not algos_conf[algo]["disabled"]


def find_executable(algos_conf, algo, k, batch_size):
    executable = algos_conf[algo]["executable"]
    conda_path = os.path.join(
        os.getenv("CONDA_PREFIX"), "bin", "ann", executable
    )
    build_path = os.path.join(RAFT_HOME, "cpp", "build", executable)
    if os.path.exists(conda_path):
        return (executable, conda_path, f"{algo}-k{k}-batch_size{batch_size}")
    elif os.path.exists(build_path):
        return (executable, build_path, f"{algo}-k{k}-batch_size{batch_size}")
    else:
        raise FileNotFoundError(executable)


<<<<<<< HEAD
def run_build_and_search(
    conf_filename,
    conf_file,
    executables_to_run,
    force,
    conf_filedir,
    build,
    search,
):
    for executable, ann_executable_path in executables_to_run.keys():
=======
def run_build_and_search(conf_file, conf_filename, conf_filedir,
                         executables_to_run, dataset_path, force,
                         build, search, k, batch_size):
    for executable, ann_executable_path, algo in executables_to_run.keys():
>>>>>>> 02e44ac3
        # Need to write temporary configuration
        temp_conf_filename = f"temporary_{conf_filename}"
        temp_conf_filepath = os.path.join(conf_filedir, temp_conf_filename)
        with open(temp_conf_filepath, "w") as f:
            temp_conf = dict()
            temp_conf["dataset"] = conf_file["dataset"]
            temp_conf["search_basic_param"] = conf_file["search_basic_param"]
<<<<<<< HEAD
            temp_conf["index"] = executables_to_run[
                (executable, ann_executable_path)
            ]["index"]
=======
            temp_conf["index"] = executables_to_run[(executable, 
                                                     ann_executable_path,
                                                     algo)]["index"]
>>>>>>> 02e44ac3
            json.dump(temp_conf, f)

        legacy_result_folder = os.path.join(dataset_path, conf_file['dataset']['name'], 'result')
        os.makedirs(legacy_result_folder, exist_ok=True)
        if build:
            build_folder = os.path.join(legacy_result_folder, "build")
            os.makedirs(build_folder, exist_ok=True)
            cmd = [ann_executable_path,
                   "--build",
                   "--data_prefix="+dataset_path,
                   "--benchmark_out_format=json",
                   f"--benchmark_out={os.path.join(build_folder, f'{algo}.json')}"]
            if force:
<<<<<<< HEAD
                p = subprocess.Popen(
                    [ann_executable_path, "-b", "-f", temp_conf_filepath]
                )
                p.wait()
            else:
                p = subprocess.Popen(
                    [ann_executable_path, "-b", temp_conf_filepath]
                )
                p.wait()
=======
                cmd = cmd + ["--overwrite"]
            cmd = cmd + [temp_conf_filepath]
            print(cmd)
            p = subprocess.Popen(cmd)
            p.wait()
>>>>>>> 02e44ac3

        if search:
            search_folder = os.path.join(legacy_result_folder, "search")
            os.makedirs(search_folder, exist_ok=True)
            cmd = [ann_executable_path,
                   "--search",
                   "--data_prefix="+dataset_path,
                   "--benchmark_counters_tabular",
                   "--override_kv=k:%s" % k,
                   "--override_kv=n_queries:%s" % batch_size,
                   "--benchmark_out_format=json",
                   f"--benchmark_out={os.path.join(search_folder, f'{algo}.json')}"]
            if force:
<<<<<<< HEAD
                p = subprocess.Popen(
                    [ann_executable_path, "-s", "-f", temp_conf_filepath]
                )
                p.wait()
            else:
                p = subprocess.Popen(
                    [ann_executable_path, "-s", temp_conf_filepath]
                )
                p.wait()
=======
                cmd = cmd + ["--overwrite"]
            cmd = cmd + [temp_conf_filepath]
            print(cmd)
            p = subprocess.Popen(cmd)
            p.wait()
>>>>>>> 02e44ac3

        os.remove(temp_conf_filepath)


def main():
    scripts_path = os.path.dirname(os.path.realpath(__file__))
    # Read list of allowed algorithms
    with open(f"{scripts_path}/algos.yaml", "r") as f:
        algos_conf = yaml.safe_load(f)

    parser = argparse.ArgumentParser(
<<<<<<< HEAD
        formatter_class=argparse.ArgumentDefaultsHelpFormatter
=======
        formatter_class=argparse.ArgumentDefaultsHelpFormatter)

    parser.add_argument(
        "-k", "--count", default=10, type=positive_int, help="the number of nearest neighbors to search for"
    )
    parser.add_argument(
        "-bs", "--batch-size", default=10000, type=positive_int, help="number of query vectors to use in each query trial"
>>>>>>> 02e44ac3
    )
    parser.add_argument(
        "--configuration",
        help="path to configuration file for a dataset",
    )
    parser.add_argument(
        "--dataset",
        help="dataset whose configuration file will be used",
        default="glove-100-inner",
    )

    parser.add_argument(
        "--dataset-path",
        help="path to dataset folder",
<<<<<<< HEAD
        default=os.path.join(RAFT_HOME, "bench", "ann", "data"),
=======
        default=os.path.join(os.getenv("RAFT_HOME"),
                             "bench", "ann", "data")
>>>>>>> 02e44ac3
    )
    parser.add_argument("--build", action="store_true")
    parser.add_argument("--search", action="store_true")
    parser.add_argument(
        "--algorithms",
        help="run only comma separated list of named \
                              algorithms",
        default=None,
    )
    parser.add_argument(
        "--indices",
        help="run only comma separated list of named indices. \
                              parameter `algorithms` is ignored",
        default=None,
    )
    parser.add_argument(
        "-f",
        "--force",
        help="re-run algorithms even if their results \
                              already exist",
        action="store_true",
    )

    args = parser.parse_args()

    # If both build and search are not provided,
    # run both
    if not args.build and not args.search:
        build = True
        search = True
    else:
        build = args.build
        search = args.search

    k = args.count
    batch_size = args.batch_size

    # Read configuration file associated to dataset
    if args.configuration:
        conf_filepath = args.configuration
    elif args.dataset:
        conf_filepath = \
            os.path.join(scripts_path, "conf", f"{args.dataset}.json")
    else:
<<<<<<< HEAD
        conf_filepath = os.path.join(
            scripts_path, "conf", f"{args.dataset}.json"
        )
=======
        raise ValueError("One of parameters `configuration` or \
                         `dataset` need to be provided")
>>>>>>> 02e44ac3
    conf_filename = conf_filepath.split("/")[-1]
    conf_filedir = "/".join(conf_filepath.split("/")[:-1])
    dataset_name = conf_filename.replace(".json", "")
    dataset_path = args.dataset_path
    if not os.path.exists(conf_filepath):
        raise FileNotFoundError(conf_filename)
    if not os.path.exists(os.path.join(args.dataset_path, dataset_name)):
        raise FileNotFoundError(os.path.join(args.dataset_path, dataset_name))

    with open(conf_filepath, "r") as f:
        conf_file = json.load(f)

<<<<<<< HEAD
    # Replace base, query to dataset-path
    replacement_base_filepath = os.path.normpath(
        conf_file["dataset"]["base_file"]
    ).split(os.path.sep)[-1]
    conf_file["dataset"]["base_file"] = os.path.join(
        dataset_path, replacement_base_filepath
    )
    replacement_query_filepath = os.path.normpath(
        conf_file["dataset"]["query_file"]
    ).split(os.path.sep)[-1]
    conf_file["dataset"]["query_file"] = os.path.join(
        dataset_path, replacement_query_filepath
    )
    # Ensure base and query files exist for dataset
    if not os.path.exists(conf_file["dataset"]["base_file"]):
        raise FileNotFoundError(conf_file["dataset"]["base_file"])
    if not os.path.exists(conf_file["dataset"]["query_file"]):
        raise FileNotFoundError(conf_file["dataset"]["query_file"])

=======
>>>>>>> 02e44ac3
    executables_to_run = dict()
    # At least one named index should exist in config file
    if args.indices:
        indices = set(args.indices.split(","))
        # algo associated with index should still be present in algos.yaml
        # and enabled
        for index in conf_file["index"]:
            curr_algo = index["algo"]
<<<<<<< HEAD
            if index["name"] in indices and validate_algorithm(
                algos_conf, curr_algo
            ):
                executable_path = find_executable(algos_conf, curr_algo)
=======
            if index["name"] in indices and \
                    validate_algorithm(algos_conf, curr_algo):
                executable_path = find_executable(algos_conf, curr_algo, k, batch_size)
>>>>>>> 02e44ac3
                if executable_path not in executables_to_run:
                    executables_to_run[executable_path] = {"index": []}
                executables_to_run[executable_path]["index"].append(index)

    # switch to named algorithms if indices parameter is not supplied
    elif args.algorithms:
        algorithms = set(args.algorithms.split(","))
        # pick out algorithms from conf file that exist
        # and are enabled in algos.yaml
        for index in conf_file["index"]:
            curr_algo = index["algo"]
<<<<<<< HEAD
            if curr_algo in algorithms and validate_algorithm(
                algos_conf, curr_algo
            ):
                executable_path = find_executable(algos_conf, curr_algo)
=======
            if curr_algo in algorithms and \
                    validate_algorithm(algos_conf, curr_algo):
                executable_path = find_executable(algos_conf, curr_algo, k, batch_size)
>>>>>>> 02e44ac3
                if executable_path not in executables_to_run:
                    executables_to_run[executable_path] = {"index": []}
                executables_to_run[executable_path]["index"].append(index)

    # default, try to run all available algorithms
    else:
        for index in conf_file["index"]:
            curr_algo = index["algo"]
            if validate_algorithm(algos_conf, curr_algo):
                executable_path = find_executable(algos_conf, curr_algo, k, batch_size)
                if executable_path not in executables_to_run:
                    executables_to_run[executable_path] = {"index": []}
                executables_to_run[executable_path]["index"].append(index)

    # Replace index to dataset path
    for executable_path in executables_to_run:
<<<<<<< HEAD
        for pos, index in enumerate(
            executables_to_run[executable_path]["index"]
        ):
            index["file"] = os.path.join(dataset_path, "index", index["name"])
            index["search_result_file"] = os.path.join(
                dataset_path, "result", index["name"]
            )
            executables_to_run[executable_path]["index"][pos] = index

    run_build_and_search(
        conf_filename,
        conf_file,
        executables_to_run,
        args.force,
        conf_filedir,
        build,
        search,
    )
=======
        for pos, index in enumerate(executables_to_run[executable_path]["index"]):
            index["file"] = os.path.join(dataset_path, dataset_name, "index", index["name"])
            executables_to_run[executable_path]["index"][pos] = index

    run_build_and_search(conf_file, conf_filename, conf_filedir, 
                         executables_to_run, dataset_path,
                         args.force, build, search,
                         k, batch_size)
>>>>>>> 02e44ac3


if __name__ == "__main__":
    main()<|MERGE_RESOLUTION|>--- conflicted
+++ resolved
@@ -54,23 +54,10 @@
         raise FileNotFoundError(executable)
 
 
-<<<<<<< HEAD
-def run_build_and_search(
-    conf_filename,
-    conf_file,
-    executables_to_run,
-    force,
-    conf_filedir,
-    build,
-    search,
-):
-    for executable, ann_executable_path in executables_to_run.keys():
-=======
 def run_build_and_search(conf_file, conf_filename, conf_filedir,
                          executables_to_run, dataset_path, force,
                          build, search, k, batch_size):
     for executable, ann_executable_path, algo in executables_to_run.keys():
->>>>>>> 02e44ac3
         # Need to write temporary configuration
         temp_conf_filename = f"temporary_{conf_filename}"
         temp_conf_filepath = os.path.join(conf_filedir, temp_conf_filename)
@@ -78,15 +65,9 @@
             temp_conf = dict()
             temp_conf["dataset"] = conf_file["dataset"]
             temp_conf["search_basic_param"] = conf_file["search_basic_param"]
-<<<<<<< HEAD
-            temp_conf["index"] = executables_to_run[
-                (executable, ann_executable_path)
-            ]["index"]
-=======
             temp_conf["index"] = executables_to_run[(executable, 
                                                      ann_executable_path,
                                                      algo)]["index"]
->>>>>>> 02e44ac3
             json.dump(temp_conf, f)
 
         legacy_result_folder = os.path.join(dataset_path, conf_file['dataset']['name'], 'result')
@@ -100,23 +81,11 @@
                    "--benchmark_out_format=json",
                    f"--benchmark_out={os.path.join(build_folder, f'{algo}.json')}"]
             if force:
-<<<<<<< HEAD
-                p = subprocess.Popen(
-                    [ann_executable_path, "-b", "-f", temp_conf_filepath]
-                )
-                p.wait()
-            else:
-                p = subprocess.Popen(
-                    [ann_executable_path, "-b", temp_conf_filepath]
-                )
-                p.wait()
-=======
                 cmd = cmd + ["--overwrite"]
             cmd = cmd + [temp_conf_filepath]
             print(cmd)
             p = subprocess.Popen(cmd)
             p.wait()
->>>>>>> 02e44ac3
 
         if search:
             search_folder = os.path.join(legacy_result_folder, "search")
@@ -130,23 +99,11 @@
                    "--benchmark_out_format=json",
                    f"--benchmark_out={os.path.join(search_folder, f'{algo}.json')}"]
             if force:
-<<<<<<< HEAD
-                p = subprocess.Popen(
-                    [ann_executable_path, "-s", "-f", temp_conf_filepath]
-                )
-                p.wait()
-            else:
-                p = subprocess.Popen(
-                    [ann_executable_path, "-s", temp_conf_filepath]
-                )
-                p.wait()
-=======
                 cmd = cmd + ["--overwrite"]
             cmd = cmd + [temp_conf_filepath]
             print(cmd)
             p = subprocess.Popen(cmd)
             p.wait()
->>>>>>> 02e44ac3
 
         os.remove(temp_conf_filepath)
 
@@ -158,9 +115,6 @@
         algos_conf = yaml.safe_load(f)
 
     parser = argparse.ArgumentParser(
-<<<<<<< HEAD
-        formatter_class=argparse.ArgumentDefaultsHelpFormatter
-=======
         formatter_class=argparse.ArgumentDefaultsHelpFormatter)
 
     parser.add_argument(
@@ -168,7 +122,6 @@
     )
     parser.add_argument(
         "-bs", "--batch-size", default=10000, type=positive_int, help="number of query vectors to use in each query trial"
->>>>>>> 02e44ac3
     )
     parser.add_argument(
         "--configuration",
@@ -183,12 +136,8 @@
     parser.add_argument(
         "--dataset-path",
         help="path to dataset folder",
-<<<<<<< HEAD
-        default=os.path.join(RAFT_HOME, "bench", "ann", "data"),
-=======
         default=os.path.join(os.getenv("RAFT_HOME"),
                              "bench", "ann", "data")
->>>>>>> 02e44ac3
     )
     parser.add_argument("--build", action="store_true")
     parser.add_argument("--search", action="store_true")
@@ -233,14 +182,8 @@
         conf_filepath = \
             os.path.join(scripts_path, "conf", f"{args.dataset}.json")
     else:
-<<<<<<< HEAD
-        conf_filepath = os.path.join(
-            scripts_path, "conf", f"{args.dataset}.json"
-        )
-=======
         raise ValueError("One of parameters `configuration` or \
                          `dataset` need to be provided")
->>>>>>> 02e44ac3
     conf_filename = conf_filepath.split("/")[-1]
     conf_filedir = "/".join(conf_filepath.split("/")[:-1])
     dataset_name = conf_filename.replace(".json", "")
@@ -253,28 +196,6 @@
     with open(conf_filepath, "r") as f:
         conf_file = json.load(f)
 
-<<<<<<< HEAD
-    # Replace base, query to dataset-path
-    replacement_base_filepath = os.path.normpath(
-        conf_file["dataset"]["base_file"]
-    ).split(os.path.sep)[-1]
-    conf_file["dataset"]["base_file"] = os.path.join(
-        dataset_path, replacement_base_filepath
-    )
-    replacement_query_filepath = os.path.normpath(
-        conf_file["dataset"]["query_file"]
-    ).split(os.path.sep)[-1]
-    conf_file["dataset"]["query_file"] = os.path.join(
-        dataset_path, replacement_query_filepath
-    )
-    # Ensure base and query files exist for dataset
-    if not os.path.exists(conf_file["dataset"]["base_file"]):
-        raise FileNotFoundError(conf_file["dataset"]["base_file"])
-    if not os.path.exists(conf_file["dataset"]["query_file"]):
-        raise FileNotFoundError(conf_file["dataset"]["query_file"])
-
-=======
->>>>>>> 02e44ac3
     executables_to_run = dict()
     # At least one named index should exist in config file
     if args.indices:
@@ -283,16 +204,9 @@
         # and enabled
         for index in conf_file["index"]:
             curr_algo = index["algo"]
-<<<<<<< HEAD
-            if index["name"] in indices and validate_algorithm(
-                algos_conf, curr_algo
-            ):
-                executable_path = find_executable(algos_conf, curr_algo)
-=======
             if index["name"] in indices and \
                     validate_algorithm(algos_conf, curr_algo):
                 executable_path = find_executable(algos_conf, curr_algo, k, batch_size)
->>>>>>> 02e44ac3
                 if executable_path not in executables_to_run:
                     executables_to_run[executable_path] = {"index": []}
                 executables_to_run[executable_path]["index"].append(index)
@@ -304,16 +218,9 @@
         # and are enabled in algos.yaml
         for index in conf_file["index"]:
             curr_algo = index["algo"]
-<<<<<<< HEAD
-            if curr_algo in algorithms and validate_algorithm(
-                algos_conf, curr_algo
-            ):
-                executable_path = find_executable(algos_conf, curr_algo)
-=======
             if curr_algo in algorithms and \
                     validate_algorithm(algos_conf, curr_algo):
                 executable_path = find_executable(algos_conf, curr_algo, k, batch_size)
->>>>>>> 02e44ac3
                 if executable_path not in executables_to_run:
                     executables_to_run[executable_path] = {"index": []}
                 executables_to_run[executable_path]["index"].append(index)
@@ -330,26 +237,6 @@
 
     # Replace index to dataset path
     for executable_path in executables_to_run:
-<<<<<<< HEAD
-        for pos, index in enumerate(
-            executables_to_run[executable_path]["index"]
-        ):
-            index["file"] = os.path.join(dataset_path, "index", index["name"])
-            index["search_result_file"] = os.path.join(
-                dataset_path, "result", index["name"]
-            )
-            executables_to_run[executable_path]["index"][pos] = index
-
-    run_build_and_search(
-        conf_filename,
-        conf_file,
-        executables_to_run,
-        args.force,
-        conf_filedir,
-        build,
-        search,
-    )
-=======
         for pos, index in enumerate(executables_to_run[executable_path]["index"]):
             index["file"] = os.path.join(dataset_path, dataset_name, "index", index["name"])
             executables_to_run[executable_path]["index"][pos] = index
@@ -358,7 +245,6 @@
                          executables_to_run, dataset_path,
                          args.force, build, search,
                          k, batch_size)
->>>>>>> 02e44ac3
 
 
 if __name__ == "__main__":
